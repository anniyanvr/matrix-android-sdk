--- conflicted
+++ resolved
@@ -24,11 +24,8 @@
     compile fileTree(dir: 'libs', include: ['*.jar'])
     compile 'com.squareup.retrofit:retrofit:1.6.1'
     compile 'com.google.code.gson:gson:2.3'
-<<<<<<< HEAD
     compile 'com.squareup.okhttp:okhttp-urlconnection:2.0.0'
     compile 'com.squareup.okhttp:okhttp:2.0.0'
-=======
     compile 'com.google.dexmaker:dexmaker-mockito:1.0'
     compile 'com.google.dexmaker:dexmaker:1.0'
->>>>>>> ebc9d50e
 }