package org.matrix.androidsdk;

import android.util.Log;

import com.google.gson.FieldNamingPolicy;
import com.google.gson.Gson;
import com.google.gson.GsonBuilder;
import com.squareup.okhttp.OkHttpClient;

import org.matrix.androidsdk.api.EventsApi;
import org.matrix.androidsdk.api.response.Event;
import org.matrix.androidsdk.api.response.InitialSyncResponse;
import org.matrix.androidsdk.api.response.PublicRoom;
import org.matrix.androidsdk.api.response.TokensChunkResponse;

import java.util.List;
import java.util.concurrent.TimeUnit;

import retrofit.Callback;
import retrofit.ErrorHandler;
import retrofit.RequestInterceptor;
import retrofit.RestAdapter;
import retrofit.RetrofitError;
import retrofit.client.OkClient;
import retrofit.client.Response;
import retrofit.converter.GsonConverter;

public class MXApiService {

    private static final String LOG_TAG = "MXApiService";

    private static final String URI_PREFIX = "/_matrix/client/api/v1";
    private static final String PARAM_ACCESS_TOKEN = "access_token";

    private EventsApi mEventsApi;
    private String mAccessToken;

    public MXApiService(EventsApi eventsApi) {
        mEventsApi = eventsApi;
    }

    public MXApiService(String hsDomain) {
        // The JSON -> object mapper
        Gson gson = new GsonBuilder()
                .setFieldNamingPolicy(FieldNamingPolicy.LOWER_CASE_WITH_UNDERSCORES)
                .create();

        // HTTP client
        OkHttpClient okHttpClient = new OkHttpClient();
        okHttpClient.setConnectTimeout(60000, TimeUnit.MILLISECONDS);
        okHttpClient.setReadTimeout(60000, TimeUnit.MILLISECONDS);

        // Rest adapter for turning API interfaces into actual REST-calling objects
        RestAdapter restAdapter = new RestAdapter.Builder()
                .setEndpoint("http://" + hsDomain + URI_PREFIX)
<<<<<<< HEAD
                .setConverter(new GsonConverter(mGson))
                .setClient(new OkClient(okHttpClient))
=======
                .setConverter(new GsonConverter(gson))
>>>>>>> ebc9d50e
                .setRequestInterceptor(new RequestInterceptor() {
                    @Override
                    public void intercept(RequestInterceptor.RequestFacade request) {
                        if (mAccessToken != null) {
                            request.addEncodedQueryParam(PARAM_ACCESS_TOKEN, mAccessToken);
                        }
                    }
                })
                .setErrorHandler(new ErrorHandler() {
                    @Override
                    public Throwable handleError(RetrofitError cause) {
                        if (cause.isNetworkError()) {
                            Log.e(LOG_TAG, cause.getMessage());
                            return null;
                        }
                        return cause;
                    }
                })
                .build();

        restAdapter.setLogLevel(RestAdapter.LogLevel.BASIC);

        mEventsApi = restAdapter.create(EventsApi.class);
    }

    public void setAccessToken(String accessToken) {
        mAccessToken = accessToken;
    }

    public interface LoadPublicRoomsCallback {
        public void onRoomsLoaded(List<PublicRoom> publicRooms);
    }

    public void loadPublicRooms(final LoadPublicRoomsCallback callback) {
        mEventsApi.publicRooms(new Callback<TokensChunkResponse<PublicRoom>>() {
            @Override
            public void success(TokensChunkResponse<PublicRoom> typedResponse, Response response) {
                callback.onRoomsLoaded(typedResponse.chunk);
            }

            @Override
            public void failure(RetrofitError error) {
                Log.e(LOG_TAG, "REST error: " + error.getMessage());
            }
        });
    }

    public InitialSyncResponse initialSync() {
        return mEventsApi.initialSync(1);
    }

    public TokensChunkResponse<Event> events(String fromToken) {
        return mEventsApi.events(fromToken, 30000);
    }
}<|MERGE_RESOLUTION|>--- conflicted
+++ resolved
@@ -53,12 +53,8 @@
         // Rest adapter for turning API interfaces into actual REST-calling objects
         RestAdapter restAdapter = new RestAdapter.Builder()
                 .setEndpoint("http://" + hsDomain + URI_PREFIX)
-<<<<<<< HEAD
-                .setConverter(new GsonConverter(mGson))
+                .setConverter(new GsonConverter(gson))
                 .setClient(new OkClient(okHttpClient))
-=======
-                .setConverter(new GsonConverter(gson))
->>>>>>> ebc9d50e
                 .setRequestInterceptor(new RequestInterceptor() {
                     @Override
                     public void intercept(RequestInterceptor.RequestFacade request) {
