/*
 * Copyright 2015 OpenMarket Ltd
 * Copyright 2017 Vector Creations Ltd
 *
 * Licensed under the Apache License, Version 2.0 (the "License");
 * you may not use this file except in compliance with the License.
 * You may obtain a copy of the License at
 *
 *     http://www.apache.org/licenses/LICENSE-2.0
 *
 * Unless required by applicable law or agreed to in writing, software
 * distributed under the License is distributed on an "AS IS" BASIS,
 * WITHOUT WARRANTIES OR CONDITIONS OF ANY KIND, either express or implied.
 * See the License for the specific language governing permissions and
 * limitations under the License.
 */

package org.matrix.androidsdk.data;

import android.text.TextUtils;

import org.matrix.androidsdk.util.Log;

import com.google.gson.JsonElement;
import com.google.gson.JsonObject;

import org.matrix.androidsdk.rest.model.Event;
import org.matrix.androidsdk.rest.model.EventContent;
import org.matrix.androidsdk.rest.model.Message;
import org.matrix.androidsdk.rest.model.RoomMember;

/**
 * Stores summarised information about the room.
 */
public class RoomSummary implements java.io.Serializable {
    private static final String LOG_TAG = "RoomSummary";

    private static final long serialVersionUID = -3683013938626566489L;

    private String mRoomId = null;
    private String mName = null;
    private String mTopic = null;
    private Event mLatestReceivedEvent = null;

    // the room state is only used to check
    // 1- the invitation status
    // 2- the members display name
    private transient RoomState mLatestRoomState = null;

<<<<<<< HEAD
    // defines the latest read message
    private String mReadReceiptEventId;

    // the read marker event id
    private String mReadMarkerEventId;
=======
    // defines the latest read event id
    public String mLatestReadEventId;
>>>>>>> 6c7263ac

    // counters
    public int mUnreadEventsCount;
    public int mNotificationCount;
    public int mHighlightsCount;

    // invitation status
    // retrieved at initial sync
    // the roomstate is not always known
    private String mInviterUserId = null;

    // retrieved from the roomState
    private boolean mIsInvited = false;
    private String mInviterName = null;

    private String mMatrixId = null;


    public RoomSummary() {
    }

    /**
<<<<<<< HEAD
     * Create a room summary
     *
     * @param roomId the room id
     * @param name   the room display name
     * @param topic  the topic
     * @param event  the latest received event
     */
    public RoomSummary(String roomId, String name, String topic, Event event) {
        mLatestReceivedEvent = event;
        mRoomId = roomId;
        mName = name;
        mTopic = topic;
    }

    /**
=======
>>>>>>> 6c7263ac
     * Test if the event can be summarized.
     * Some event types are not yet supported.
     *
     * @param event the event to test.
     * @return true if the event can be summarized
     */
    public static boolean isSupportedEvent(Event event) {
        String type = event.getType();
        boolean isSupported = false;

        // check if the msgtype is supported
        if (TextUtils.equals(Event.EVENT_TYPE_MESSAGE, type)) {
            try {
                JsonObject eventContent = event.getContentAsJsonObject();
                String msgType = "";

                JsonElement element = eventContent.get("msgtype");

                if (null != element) {
                    msgType = element.getAsString();
                }

                isSupported = TextUtils.equals(msgType, Message.MSGTYPE_TEXT) ||
                        TextUtils.equals(msgType, Message.MSGTYPE_EMOTE) ||
                        TextUtils.equals(msgType, Message.MSGTYPE_NOTICE) ||
                        TextUtils.equals(msgType, Message.MSGTYPE_IMAGE) ||
                        TextUtils.equals(msgType, Message.MSGTYPE_AUDIO) ||
                        TextUtils.equals(msgType, Message.MSGTYPE_VIDEO) ||
                        TextUtils.equals(msgType, Message.MSGTYPE_FILE);

                if (!isSupported && !TextUtils.isEmpty(msgType)) {
                    Log.e(LOG_TAG, "isSupportedEvent : Unsupported msg type " + msgType);
                }
            } catch (Exception e) {
                Log.e(LOG_TAG, "isSupportedEvent failed " + e.getMessage());
            }
        } else if (TextUtils.equals(Event.EVENT_TYPE_MESSAGE_ENCRYPTED, type)) {
            isSupported = event.hasContentFields();
        } else if (!TextUtils.isEmpty(type)) {
            isSupported = TextUtils.equals(Event.EVENT_TYPE_STATE_ROOM_TOPIC, type) ||
                    TextUtils.equals(Event.EVENT_TYPE_MESSAGE_ENCRYPTED, type) ||
                    TextUtils.equals(Event.EVENT_TYPE_MESSAGE_ENCRYPTION, type) ||
                    TextUtils.equals(Event.EVENT_TYPE_STATE_ROOM_NAME, type) ||
                    TextUtils.equals(Event.EVENT_TYPE_STATE_ROOM_MEMBER, type) ||
                    TextUtils.equals(Event.EVENT_TYPE_STATE_ROOM_CREATE, type) ||
                    TextUtils.equals(Event.EVENT_TYPE_STATE_HISTORY_VISIBILITY, type) ||
                    TextUtils.equals(Event.EVENT_TYPE_STATE_ROOM_THIRD_PARTY_INVITE, type) ||
                    (event.isCallEvent() && !Event.EVENT_TYPE_CALL_CANDIDATES.equals(type));

            if (!isSupported) {
                // some events are known to be never traced
                // avoid warning when it is not required.
                if (!TextUtils.equals(Event.EVENT_TYPE_TYPING, type) &&
                        !TextUtils.equals(Event.EVENT_TYPE_STATE_ROOM_POWER_LEVELS, type) &&
                        !TextUtils.equals(Event.EVENT_TYPE_STATE_ROOM_JOIN_RULES, type) &&
                        !TextUtils.equals(Event.EVENT_TYPE_STATE_CANONICAL_ALIAS, type) &&
                        !TextUtils.equals(Event.EVENT_TYPE_STATE_ROOM_ALIASES, type)
                        ) {
                    Log.e(LOG_TAG, "isSupportedEvent :  Unsupported event type " + type);
                }
            } else if (TextUtils.equals(Event.EVENT_TYPE_STATE_ROOM_MEMBER, type)) {
                JsonObject eventContentAsJsonObject = event.getContentAsJsonObject();

                if (null != eventContentAsJsonObject) {
                    if (0 == eventContentAsJsonObject.entrySet().size()) {
                        isSupported = false;
                        Log.d(LOG_TAG, "isSupportedEvent : room member with no content is not supported");
                    } else {
                        // do not display the avatar / display name update
                        EventContent prevEventContent = event.getPrevContent();
                        EventContent eventContent = event.getEventContent();

                        String membership = null;
                        String preMembership = null;

                        if (null != prevEventContent) {
                            membership = eventContent.membership;
                        }

                        if (null != prevEventContent) {
                            preMembership = prevEventContent.membership;
                        }

                        isSupported = (null == membership) || !TextUtils.equals(membership, preMembership);

                        if (!isSupported) {
                            Log.d(LOG_TAG, "isSupportedEvent : do not support avatar display name update");
                        }
                    }
                }
            }
        }

        return isSupported;
    }

    /**
     * @return the matrix id
     */
    public String getMatrixId() {
        return mMatrixId;
    }

    /**
     * @return the room id
     */
    public String getRoomId() {
        return mRoomId;
    }

    /**
     * Compute the room summary display name.
     *
     * @return the room summary display name.
     */
    public String getRoomName() {
        String name = mName;

        // when invited, the only received message should be the invitation one
        if (isInvited()) {
            if (null != mLatestReceivedEvent) {
                String inviterName;

                // try to retrieve a display name
                if (null != mLatestRoomState) {
                    inviterName = mLatestRoomState.getMemberName(mLatestReceivedEvent.getSender());
                } else {
                    // use the stored one
                    inviterName = mInviterName;
                }

                if (null != inviterName) {
                    name = inviterName;
                }
            }
        }

        return name;
    }

    /**
     * @return the topic.
     */
    public String getRoomTopic() {
        return mTopic;
    }

    /**
     * @return the room summary event.
     */
    public Event getLatestReceivedEvent() {
        return mLatestReceivedEvent;
    }

    /**
     * @return the dedicated room state.
     */
    public RoomState getLatestRoomState() {
        return mLatestRoomState;
    }

    /**
     * @return true if the current user is invited
     */
    public boolean isInvited() {
        return mIsInvited || (mInviterUserId != null);
    }

    /**
     * @return the inviter user id.
     */
    public String getInviterUserId() {
        return mInviterUserId;
    }

    /**
     * Update the linked matrix id.
     *
     * @param matrixId the new matrix id.
     */
    public void setMatrixId(String matrixId) {
        mMatrixId = matrixId;
    }

    /**
     * Set the room's {@link org.matrix.androidsdk.rest.model.Event#EVENT_TYPE_STATE_ROOM_TOPIC}.
     *
     * @param topic The topic
     * @return This summary for chaining calls.
     */
    public RoomSummary setTopic(String topic) {
        mTopic = topic;
        return this;
    }

    /**
     * Set the room's {@link org.matrix.androidsdk.rest.model.Event#EVENT_TYPE_STATE_ROOM_NAME}.
     *
     * @param name The name
     * @return This summary for chaining calls.
     */
    public RoomSummary setName(String name) {
        mName = name;
        return this;
    }

    /**
     * Set the room's ID..
     *
     * @param roomId The room ID
     * @return This summary for chaining calls.
     */
    public RoomSummary setRoomId(String roomId) {
        mRoomId = roomId;
        return this;
    }

    /**
     * Set the latest tracked event (e.g. the latest m.room.message)
     *
     * @param event The most-recent event.
     * @return This summary for chaining calls.
     */
    public RoomSummary setLatestReceivedEvent(Event event) {
        mLatestReceivedEvent = event;
        return this;
    }

    /**
     * Set the latest tracked event (e.g. the latest m.room.message)
     *
     * @param roomState The room state of the latest event.
     * @return This summary for chaining calls.
     */
    public RoomSummary setLatestRoomState(RoomState roomState) {
        mLatestRoomState = roomState;

        // check for the invitation status
        if (null != mLatestRoomState) {
            RoomMember member = mLatestRoomState.getMember(mMatrixId);
            mIsInvited = (null != member) && RoomMember.MEMBERSHIP_INVITE.equals(member.membership);
        }
        // when invited, the only received message should be the invitation one
        if (mIsInvited) {
            mInviterName = null;

            if (null != mLatestReceivedEvent) {
                mInviterName = mInviterUserId = mLatestReceivedEvent.getSender();

                // try to retrieve a display name
                if (null != mLatestRoomState) {
                    mInviterName = mLatestRoomState.getMemberName(mLatestReceivedEvent.getSender());
                }
            }
        } else {
            mInviterUserId = mInviterName = null;
        }

        return this;
    }

    /**
<<<<<<< HEAD
     * @return true if the room summay must be highlighted
     */
    public boolean isHighlighted() {
        return mIsHighlighted || isInvited();
    }

    /**
     * Set the highlight status.
     *
     * @param isHighlighted the new highlight status.
     * @return true if there is an update
     */
    public boolean setHighlighted(boolean isHighlighted) {
        boolean isUpdated = (mIsHighlighted != isHighlighted);

        mIsHighlighted = isHighlighted;

        return isUpdated;
    }

    /**
     * Set the user ID of the person who invited the user to this room.
     *
     * @param inviterUserId The user ID of the inviter
     * @return This summary for chaining calls.
     */
    public RoomSummary setInviterUserId(String inviterUserId) {
        mInviterUserId = inviterUserId;
        return this;
    }

    /**
     * Set the read receipt event Id
     *
     * @param eventId the read receipt event id.
     */
    public void setReadReceiptEventId(String eventId) {
        mReadReceiptEventId = eventId;
    }

    /**
     * @return the read receipt event id
     */
    public String getReadReceiptEventId() {
        return mReadReceiptEventId;
    }

    /**
     * Set the read marker event Id
=======
     * Update the latest read event Id
>>>>>>> 6c7263ac
     *
     * @param eventId the read marker event id.
     */
    public void setReadMarkerEventId(String eventId) {
        mReadMarkerEventId = eventId;
    }

    /**
     * @return the read receipt event id
     */
    public String getReadMarkerEventId() {
        return mReadMarkerEventId;
    }

    /**
     * Update the unread message counter
     *
     * @param count the unread events count.
     */
    public void setUnreadEventsCount(int count) {
        mUnreadEventsCount = count;
    }

    /**
     * @return the unread events count
     */
    public int getUnreadEventsCount() {
        return mUnreadEventsCount;
    }

    /**
     * Update the notification counter
     *
     * @param count the notification counter
     */
    public void setNotificationCount(int count) {
        mNotificationCount = count;
    }

    /**
     * @return the notification count
     */
    public int getNotificationCount() {
        return mNotificationCount;
    }

    /**
     * Update the highlight counter
     *
     * @param count the highlight counter
     */
    public void setHighlightCount(int count) {
        mHighlightsCount = count;
    }

    /**
     * @return the highlight count
     */
    public int getHighlightCount() {
        return mHighlightsCount;
    }
}<|MERGE_RESOLUTION|>--- conflicted
+++ resolved
@@ -19,8 +19,6 @@
 
 import android.text.TextUtils;
 
-import org.matrix.androidsdk.util.Log;
-
 import com.google.gson.JsonElement;
 import com.google.gson.JsonObject;
 
@@ -28,6 +26,7 @@
 import org.matrix.androidsdk.rest.model.EventContent;
 import org.matrix.androidsdk.rest.model.Message;
 import org.matrix.androidsdk.rest.model.RoomMember;
+import org.matrix.androidsdk.util.Log;
 
 /**
  * Stores summarised information about the room.
@@ -47,16 +46,11 @@
     // 2- the members display name
     private transient RoomState mLatestRoomState = null;
 
-<<<<<<< HEAD
     // defines the latest read message
     private String mReadReceiptEventId;
 
     // the read marker event id
     private String mReadMarkerEventId;
-=======
-    // defines the latest read event id
-    public String mLatestReadEventId;
->>>>>>> 6c7263ac
 
     // counters
     public int mUnreadEventsCount;
@@ -79,7 +73,6 @@
     }
 
     /**
-<<<<<<< HEAD
      * Create a room summary
      *
      * @param roomId the room id
@@ -95,8 +88,6 @@
     }
 
     /**
-=======
->>>>>>> 6c7263ac
      * Test if the event can be summarized.
      * Some event types are not yet supported.
      *
@@ -359,39 +350,6 @@
     }
 
     /**
-<<<<<<< HEAD
-     * @return true if the room summay must be highlighted
-     */
-    public boolean isHighlighted() {
-        return mIsHighlighted || isInvited();
-    }
-
-    /**
-     * Set the highlight status.
-     *
-     * @param isHighlighted the new highlight status.
-     * @return true if there is an update
-     */
-    public boolean setHighlighted(boolean isHighlighted) {
-        boolean isUpdated = (mIsHighlighted != isHighlighted);
-
-        mIsHighlighted = isHighlighted;
-
-        return isUpdated;
-    }
-
-    /**
-     * Set the user ID of the person who invited the user to this room.
-     *
-     * @param inviterUserId The user ID of the inviter
-     * @return This summary for chaining calls.
-     */
-    public RoomSummary setInviterUserId(String inviterUserId) {
-        mInviterUserId = inviterUserId;
-        return this;
-    }
-
-    /**
      * Set the read receipt event Id
      *
      * @param eventId the read receipt event id.
@@ -409,9 +367,6 @@
 
     /**
      * Set the read marker event Id
-=======
-     * Update the latest read event Id
->>>>>>> 6c7263ac
      *
      * @param eventId the read marker event id.
      */
